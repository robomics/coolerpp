// Copyright (C) 2022 Roberto Rossini <roberros@uio.no>
//
// SPDX-License-Identifier: MIT

#include "coolerpp/bin_table.hpp"

#include <array>
#include <catch2/catch_test_macros.hpp>
#include <catch2/matchers/catch_matchers_string.hpp>
#include <cstddef>
#include <cstdint>
#include <stdexcept>
#include <utility>

namespace coolerpp::test::bin_table {

// NOLINTNEXTLINE(readability-function-cognitive-complexity)
TEST_CASE("Bin", "[bin][short]") {
  const Chromosome chrom1{0, "chr1", 50};
  const Chromosome chrom2{1, "chr2", 10};
  SECTION("Ctors") {
    CHECK(Bin{chrom1, 1, 2}.has_null_id());
    CHECK_FALSE(Bin{0, chrom1, 1, 2}.has_null_id());
    CHECK_FALSE(Bin{0, GenomicInterval{chrom1, 1, 2}}.has_null_id());
  }

  SECTION("Accessors") {
    const Bin bin1{chrom1, 1, 2};
    const Bin bin2{10, chrom1, 1, 2};

    CHECK(bin1.id() == Bin::null_id);
    CHECK(bin2.id() == 10);

    CHECK(bin1.interval() == GenomicInterval{chrom1, 1, 2});

    CHECK(bin2.chrom() == chrom1);
    CHECK(bin2.start() == 1);
    CHECK(bin2.end() == 2);
  }

  SECTION("operators (wo/ id)") {
    const Bin bin0{};
    const Bin bin1{chrom1, 1, 2};
    const Bin bin2{chrom1, 2, 3};

    const Bin bin3{chrom2, 1, 2};

    CHECK(!bin0);
    CHECK(!!bin1);

    CHECK(bin1 != bin2);
    CHECK(bin1 != bin3);

    CHECK(bin1 < bin2);
    CHECK(bin1 < bin3);

    CHECK(bin1 <= bin2);
    CHECK(bin1 <= bin3);

    CHECK(bin2 > bin1);
    CHECK(bin3 > bin1);

    CHECK(bin2 >= bin1);
    CHECK(bin3 >= bin1);
  }

  SECTION("operators (w/ id)") {
    const Bin bin1{0, chrom1, 1, 2};
    const Bin bin2{1, chrom1, 2, 3};

    const Bin bin3{10, chrom2, 1, 2};
    const Bin bin4{10, chrom2, 10, 20};

    CHECK(bin1 != bin2);
    CHECK(bin1 != bin3);

    // This is true because they have the same ID.
    // However, comparing bins with same ID and different interval is UB
    CHECK(bin3 == bin4);

    CHECK(bin1 < bin2);
    CHECK(bin1 < bin3);

    CHECK(bin1 <= bin2);
    CHECK(bin1 <= bin3);

    CHECK(bin2 > bin1);
    CHECK(bin3 > bin1);

    CHECK(bin2 >= bin1);
    CHECK(bin3 >= bin1);
  }

  SECTION("fmt") {
    const Bin bin1{chrom1, 0, 100};
    const Bin bin2{123, chrom1, 0, 100};

    CHECK(fmt::format(FMT_STRING("{}"), bin1) == std::to_string(Bin::null_id));
    CHECK(fmt::format(FMT_STRING("{}"), bin2) == "123");
    CHECK(fmt::format(FMT_STRING("{:bed}"), bin1) == "chr1\t0\t100");
    CHECK(fmt::format(FMT_STRING("{:ucsc}"), bin1) == "chr1:0-100");
    CHECK(fmt::format(FMT_STRING("{:raw}"), bin2) == "123");
  }
}

// NOLINTNEXTLINE(readability-function-cognitive-complexity)
TEST_CASE("BinTable", "[bin-table][short]") {
  constexpr std::uint32_t bin_size = 5000;
  // clang-format off
  const BinTable table({
      Chromosome{0, "chr1", 50001},
      Chromosome{1, "chr2", 25017},
      Chromosome{2, "chr3", 10000}},
      bin_size);
  // clang-format on

  SECTION("stats") {
    CHECK(BinTable{}.empty());
    CHECK(table.size() == 11 + 6 + 2);
    CHECK(table.num_chromosomes() == 3);
    CHECK(table.bin_size() == bin_size);
  }

  SECTION("at") {
    const auto& chr1 = table.chromosomes().at("chr1");
    const auto& chr2 = table.chromosomes().at("chr2");

    CHECK(table.at(0) == Bin{chr1, 0, bin_size});
    CHECK(table.at(10) == Bin{chr1, 50000, 50001});

    CHECK(table.at(11) == Bin{chr2, 0, bin_size});

    CHECK_THROWS_AS(table.at(table.size()), std::out_of_range);
  }

  SECTION("coord to bin id") {
    const auto& chr2 = table.chromosomes().at("chr2");

    CHECK(table.map_to_bin_id(0, 7500) == 1);
    CHECK(table.map_to_bin_id("chr1", 50000) == 10);
    CHECK(table.map_to_bin_id(chr2, 10) == 11);

    CHECK_THROWS_AS(table.map_to_bin_id("a", 0), std::out_of_range);
    CHECK_THROWS_AS(table.map_to_bin_id("chr1", 99999), std::out_of_range);
    CHECK_THROWS_AS(table.map_to_bin_id(chr2, 99999), std::out_of_range);
    CHECK_THROWS_AS(table.map_to_bin_id(1, 99999), std::out_of_range);
  }

  SECTION("subset") {
    const BinTable expected{{Chromosome{1, "chr2", 25017}}, bin_size};

    CHECK(table.subset(Chromosome{1, "chr2", 25017}) == expected);
    CHECK(table.subset("chr2") == expected);
    CHECK(table.subset(1) == expected);
    CHECK(table.subset("chr1") != expected);

<<<<<<< HEAD
    CHECK_THROWS_AS(table.subset(Chromosome{4, "chr5", 1}), std::out_of_range);
=======
    if constexpr (ndebug_not_defined()) {
      CHECK_THROWS_AS(table.subset(Chromosome{4, "chr5", 1}), std::out_of_range);
    }
>>>>>>> 5e4c8a8d
    CHECK_THROWS_AS(table.subset("a"), std::out_of_range);
    CHECK_THROWS_AS(table.subset(10), std::out_of_range);
  }

  SECTION("find overlap") {
    const auto& chrom = *table.chromosomes().begin();

    auto its = table.find_overlap({chrom, 10'000, 10'001});
    CHECK(std::distance(its.first, its.second) == 1);

    its = table.find_overlap({chrom, 0, bin_size - 1});
    CHECK(std::distance(its.first, its.second) == 1);

    its = table.find_overlap({chrom, 10'000, 20'000});
    CHECK(std::distance(its.first, its.second) == 2);

    its = table.find_overlap({chrom, 0, chrom.size()});
    const auto table1 = table.subset(chrom);
    CHECK(std::distance(its.first, its.second) == std::distance(table1.begin(), table1.end()));
  }

  SECTION("iterators") {
    const auto& chr1 = table.chromosomes().at("chr1");
    const auto& chr2 = table.chromosomes().at("chr2");
    const auto& chr3 = table.chromosomes().at("chr3");

    // clang-format off
    const std::array<Bin, 19> expected{
       Bin{chr1, 0, 5000},
       Bin{chr1, 5000, 10000},
       Bin{chr1, 10000, 15000},
       Bin{chr1, 15000, 20000},
       Bin{chr1, 20000, 25000},
       Bin{chr1, 25000, 30000},
       Bin{chr1, 30000, 35000},
       Bin{chr1, 35000, 40000},
       Bin{chr1, 40000, 45000},
       Bin{chr1, 45000, 50000},
       Bin{chr1, 50000, 50001},
       Bin{chr2, 0, 5000},
       Bin{chr2, 5000, 10000},
       Bin{chr2, 10000, 15000},
       Bin{chr2, 15000, 20000},
       Bin{chr2, 20000, 25000},
       Bin{chr2, 25000, 25017},
       Bin{chr3, 0, 5000},
       Bin{chr3, 5000, 10000}
    };
    // clang-format on

    REQUIRE(table.size() == expected.size());

    SECTION("forward") {
      auto first_bin = table.begin();
      auto last_bin = table.end();

      // NOLINTNEXTLINE
      for (std::size_t i = 0; i < expected.size(); ++i) {
        CHECK(*first_bin++ == expected[i]);
      }

      CHECK(first_bin == last_bin);
    }

    SECTION("backward") {
      auto first_bin = table.begin();
      auto last_bin = table.end();

      // NOLINTNEXTLINE
      for (std::size_t i = expected.size(); i != 0; --i) {
        CHECK(*(--last_bin) == expected[i - 1]);
      }

      CHECK(first_bin == last_bin);
    }

    SECTION("operator+") {
      CHECK(table.begin() + 0 == table.begin());
      CHECK(*(table.begin() + 5) == expected[5]);

      auto it = table.begin() + 5;
      for (std::size_t i = 0; i < expected.size() - 5; ++i) {
        CHECK(*(it + i) == expected[i + 5]);  // NOLINT
      }
    }

    SECTION("operator-") {
      CHECK(table.begin() - 0 == table.begin());
      CHECK(*(table.end() - 5) == *(expected.end() - 5));

      auto it1 = table.end();
      auto it2 = expected.end();  // NOLINT
      for (std::size_t i = 1; i < expected.size(); ++i) {
        CHECK(*(it1 - i) == *(it2 - i));  // NOLINT
      }
    }
  }

  SECTION("concretize") {
    const auto concrete_table = table.concretize();

    REQUIRE(concrete_table.chroms.size() == table.size());

    std::size_t i = 0;
    for (const auto& bin : table) {
      CHECK(*concrete_table.chroms[i] == bin.chrom());
      CHECK(concrete_table.bin_starts[i] == bin.start());
      CHECK(concrete_table.bin_ends[i++] == bin.end());
    }
  }
}
}  // namespace coolerpp::test::bin_table<|MERGE_RESOLUTION|>--- conflicted
+++ resolved
@@ -154,13 +154,9 @@
     CHECK(table.subset(1) == expected);
     CHECK(table.subset("chr1") != expected);
 
-<<<<<<< HEAD
-    CHECK_THROWS_AS(table.subset(Chromosome{4, "chr5", 1}), std::out_of_range);
-=======
     if constexpr (ndebug_not_defined()) {
       CHECK_THROWS_AS(table.subset(Chromosome{4, "chr5", 1}), std::out_of_range);
     }
->>>>>>> 5e4c8a8d
     CHECK_THROWS_AS(table.subset("a"), std::out_of_range);
     CHECK_THROWS_AS(table.subset(10), std::out_of_range);
   }
