// Copyright (C) 2022 Roberto Rossini <roberros@uio.no>
//
// SPDX-License-Identifier: MIT

#pragma once
// clang-format off
#include "coolerpp/internal/suppress_warnings.hpp"
// clang-format on

#include <tsl/hopscotch_map.h>

#include <cstdint>
DISABLE_WARNING_PUSH
DISABLE_WARNING_NULL_DEREF
#include <highfive/H5DataSet.hpp>
DISABLE_WARNING_POP
#include <limits>
#include <memory>
#include <utility>
#include <vector>

#include "coolerpp/attribute.hpp"
#include "coolerpp/common.hpp"
#include "coolerpp/group.hpp"
#include "coolerpp/internal/generic_variant.hpp"
#include "coolerpp/internal/variant_buff.hpp"

namespace coolerpp {

struct RootGroup;

namespace internal {
template <typename T>
struct is_atomic_buffer
    : public std::disjunction<std::is_same<internal::GenericVariant, std::decay_t<T>>,
                              std::is_same<std::string, std::decay_t<T>>,
                              std::is_arithmetic<std::decay_t<T>>> {};

template <typename T>
inline constexpr bool is_atomic_buffer_v = is_atomic_buffer<T>::value;
}  // namespace internal

DISABLE_WARNING_PUSH
DISABLE_WARNING_DEPRECATED_DECLARATIONS
class Dataset {
  RootGroup _root_group{};
  HighFive::DataSet _dataset{};
  mutable internal::VariantBuffer _buff{};

 public:
  template <typename T, std::size_t CHUNK_SIZE = DEFAULT_HDF5_DATASET_ITERATOR_BUFFER_SIZE>
  class iterator;
  template <typename T, std::size_t CHUNK_SIZE = DEFAULT_HDF5_DATASET_ITERATOR_BUFFER_SIZE>
  using const_iterator = iterator<T, CHUNK_SIZE>;

  [[nodiscard]] static HighFive::DataSetCreateProps generate_default_dset_create_props(
      std::uint_fast8_t compression_lvl = DEFAULT_COMPRESSION_LEVEL,
      std::size_t CHUNK_SIZE = DEFAULT_HDF5_CHUNK_SIZE);
  [[nodiscard]] static HighFive::DataSetAccessProps generate_default_dset_access_props(
<<<<<<< HEAD
      std::size_t CHUNK_SIZE = DEFAULT_HDF5_CHUNK_SIZE,
      std::size_t cache_size = DEFAULT_HDF5_CACHE_SIZE);
=======
      std::size_t chunk_size = DEFAULT_HDF5_CHUNK_SIZE,
      std::size_t cache_size = DEFAULT_HDF5_LARGE_CACHE_SIZE, double w0 = DEFAULT_HDF5_CACHE_W0);
>>>>>>> 61ee09eb

  Dataset() = default;
  Dataset(RootGroup root_group, HighFive::DataSet dset);
  Dataset(RootGroup root_group, std::string_view path_to_dataset,
          const HighFive::DataSetAccessProps &aprops = generate_default_dset_access_props());

  template <typename T, typename = std::enable_if_t<std::is_arithmetic_v<T>>>
  Dataset(RootGroup root_group, std::string_view path_to_dataset, const T &type,
          std::size_t max_dim = HighFive::DataSpace::UNLIMITED,
          const HighFive::DataSetAccessProps &aprops = generate_default_dset_access_props(),
          const HighFive::DataSetCreateProps &cprops = generate_default_dset_create_props());

  Dataset(RootGroup root_group, std::string_view path_to_dataset, std::string_view longest_str,
          std::size_t max_dim = HighFive::DataSpace::UNLIMITED,
          const HighFive::DataSetAccessProps &aprops = generate_default_dset_access_props(),
          const HighFive::DataSetCreateProps &cprops = generate_default_dset_create_props());

  const HighFive::DataSet &operator()() const noexcept;
  HighFive::DataSet operator()();

  [[nodiscard]] std::string file_name() const;
  [[nodiscard]] std::string hdf5_path() const;
  [[nodiscard]] std::string uri() const;

  [[nodiscard]] std::size_t size() const;
  [[nodiscard]] bool empty() const;

  [[nodiscard]] HighFive::DataSet get();
  [[nodiscard]] const HighFive::DataSet &get() const;

  [[nodiscard]] RootGroup get_parent() const;

  void resize(std::size_t new_size);

  // Read N values
  template <typename N, typename = std::enable_if_t<std::is_arithmetic_v<N>>>
  std::size_t read(std::vector<N> &buff, std::size_t num, std::size_t offset = 0) const;
  std::size_t read(std::vector<std::string> &buff, std::size_t num, std::size_t offset = 0) const;
  template <std::size_t i = 0>
  std::size_t read(internal::VariantBuffer &vbuff, std::size_t num, std::size_t offset = 0) const;

  template <typename BuffT, typename T = remove_cvref_t<BuffT>,
            typename = std::enable_if_t<!internal::is_atomic_buffer_v<T>>>
  BuffT read_n(std::size_t num, std::size_t offset = 0) const;

  // Read all values
  template <typename BuffT, typename T = remove_cvref_t<BuffT>,
            typename = std::enable_if_t<!internal::is_atomic_buffer_v<T>>>
  std::size_t read_all(BuffT &buff, std::size_t offset = 0) const;

  template <typename BuffT, typename T = remove_cvref_t<BuffT>,
            typename = std::enable_if_t<!internal::is_atomic_buffer_v<T>>>
  BuffT read_all(std::size_t offset = 0) const;

  internal::VariantBuffer read_all(std::size_t offset = 0) const;

  // Read single values
  template <typename N, typename = std::enable_if_t<std::is_arithmetic_v<N>>>
  std::size_t read(N &buff, std::size_t offset) const;
  std::size_t read(std::string &buff, std::size_t offset) const;
  template <std::size_t i = 0>
  std::size_t read(internal::GenericVariant &vbuff, std::size_t offset) const;

  template <typename BuffT, typename T = remove_cvref_t<BuffT>,
            typename = std::enable_if_t<internal::is_atomic_buffer_v<T>>>
  BuffT read(std::size_t offset) const;
  internal::GenericVariant read(std::size_t offset) const;

  template <typename BuffT>
  [[nodiscard]] BuffT read_last() const;
  [[nodiscard]] internal::GenericVariant read_last() const;

  // Write N values
  template <typename N, typename = std::enable_if_t<std::is_arithmetic_v<N>>>
  std::size_t write(const std::vector<N> &buff, std::size_t offset = 0,
                    bool allow_dataset_resize = false);
  std::size_t write(const std::vector<std::string> &buff, std::size_t offset = 0,
                    bool allow_dataset_resize = false);
  std::size_t write(const internal::VariantBuffer &vbuff, std::size_t offset = 0,
                    bool allow_dataset_resize = false);

  template <typename InputIt, typename UnaryOperation = identity,
            typename std::enable_if_t<is_unary_operation_on_iterator<UnaryOperation, InputIt>, int>
                * = nullptr>
  std::size_t write(InputIt first_value, InputIt last_value, std::size_t offset = 0,
                    bool allow_dataset_resize = false, UnaryOperation op = identity());

  template <typename InputIt, typename UnaryOperation = identity,
            typename std::enable_if_t<is_unary_operation_on_iterator<UnaryOperation, InputIt>, int>
                * = nullptr>
  std::size_t append(InputIt first_value, InputIt last_value, UnaryOperation op = identity());

  // Write single values
  template <typename N, typename = std::enable_if_t<std::is_arithmetic_v<N>>>
  std::size_t write(N buff, std::size_t offset = 0, bool allow_dataset_resize = false);
  std::size_t write(std::string buff, std::size_t offset = 0, bool allow_dataset_resize = false);
  std::size_t write(const internal::GenericVariant &vbuff, std::size_t offset = 0,
                    bool allow_dataset_resize = false);

  template <typename BuffT>
  std::size_t append(const BuffT &buff);

  // Attribute IO
  template <typename T>
  void write_attribute(std::string_view key, const T &value, bool overwrite_if_exists = false);

  template <typename T>
  [[nodiscard]] T read_attribute(std::string_view key) const;

  [[nodiscard]] auto read_attribute(std::string_view key, bool missing_ok = false) const
      -> Attribute::AttributeVar;

  template <typename T>
  void read_attribute(std::string_view key, std::vector<T> &buff) const;

  [[nodiscard]] bool has_attribute(std::string_view key) const;

  template <typename T, std::size_t CHUNK_SIZE = DEFAULT_HDF5_DATASET_ITERATOR_BUFFER_SIZE>
  [[nodiscard]] auto begin() const -> iterator<T, CHUNK_SIZE>;
  template <typename T, std::size_t CHUNK_SIZE = DEFAULT_HDF5_DATASET_ITERATOR_BUFFER_SIZE>
  [[nodiscard]] auto end() const -> iterator<T, CHUNK_SIZE>;

  template <typename T, std::size_t CHUNK_SIZE = DEFAULT_HDF5_DATASET_ITERATOR_BUFFER_SIZE>
  [[nodiscard]] auto cbegin() const -> iterator<T, CHUNK_SIZE>;
  template <typename T, std::size_t CHUNK_SIZE = DEFAULT_HDF5_DATASET_ITERATOR_BUFFER_SIZE>
  [[nodiscard]] auto cend() const -> iterator<T, CHUNK_SIZE>;

  template <typename T, std::size_t CHUNK_SIZE = DEFAULT_HDF5_DATASET_ITERATOR_BUFFER_SIZE>
  [[nodiscard]] auto make_iterator_at_offset(std::size_t offset) const -> iterator<T, CHUNK_SIZE>;

  [[nodiscard]] static std::pair<std::string, std::string> parse_uri(std::string_view uri);

 private:
  [[nodiscard]] HighFive::Selection select(std::size_t i);
  [[nodiscard]] HighFive::Selection select(std::size_t i) const;

  [[nodiscard]] HighFive::Selection select(std::size_t i1, std::size_t i2);
  [[nodiscard]] HighFive::Selection select(std::size_t i1, std::size_t i2) const;

  [[nodiscard]] static HighFive::DataSet create_fixed_str_dataset(
      RootGroup &root_grp, std::string_view path, std::size_t max_str_length, std::size_t max_dim,
      const HighFive::DataSetAccessProps &aprops, const HighFive::DataSetCreateProps &cprops);

  [[noreturn]] void throw_out_of_range_excp(std::size_t offset) const;
  [[noreturn]] void throw_out_of_range_excp(std::size_t offset, std::size_t n) const;

  [[nodiscard]] HighFive::DataType get_h5type() const;

 public:
  template <typename T, std::size_t CHUNK_SIZE>
  class iterator {
    static_assert(CHUNK_SIZE != 0);
    friend Dataset;
    mutable std::shared_ptr<std::vector<T>> _buff{};
    const Dataset *_dset{};
    std::size_t _buff_capacity{};
    mutable std::size_t _h5_chunk_start{};
    std::size_t _h5_offset{};

    explicit iterator(const Dataset &dset, std::size_t h5_offset = 0, bool init = true);

   public:
    using difference_type = std::ptrdiff_t;
    using value_type = T;
    using pointer = value_type *;
    using reference = value_type &;
    using iterator_category = std::random_access_iterator_tag;

    enum OverlapStatus { UPSTREAM, OVERLAPPING, DOWNSTEAM, UNINITIALIZED };

    iterator() = default;

    [[nodiscard]] constexpr bool operator==(const iterator &other) const noexcept;
    [[nodiscard]] constexpr bool operator!=(const iterator &other) const noexcept;

    [[nodiscard]] constexpr bool operator<(const iterator &other) const noexcept;
    [[nodiscard]] constexpr bool operator<=(const iterator &other) const noexcept;

    [[nodiscard]] constexpr bool operator>(const iterator &other) const noexcept;
    [[nodiscard]] constexpr bool operator>=(const iterator &other) const noexcept;

    [[nodiscard]] auto operator*() const -> value_type;
    [[nodiscard]] auto operator[](std::size_t i) const -> value_type;

    auto operator++() -> iterator &;
    auto operator++(int) -> iterator;
    auto operator+=(std::size_t i) -> iterator &;
    [[nodiscard]] auto operator+(std::size_t i) const -> iterator;

    auto operator--() -> iterator &;
    auto operator--(int) -> iterator;
    auto operator-=(std::size_t i) -> iterator &;
    [[nodiscard]] auto operator-(std::size_t i) const -> iterator;
    [[nodiscard]] auto operator-(const iterator &other) const -> difference_type;

    [[nodiscard]] constexpr std::uint64_t h5_offset() const noexcept;
    [[nodiscard]] constexpr std::size_t underlying_buff_capacity() const noexcept;

    [[nodiscard]] constexpr std::size_t lower_bound() const noexcept;
    [[nodiscard]] constexpr std::size_t upper_bound() const noexcept;

    [[nodiscard]] constexpr auto underlying_buff_status() const noexcept -> OverlapStatus;
    [[nodiscard]] constexpr std::size_t underlying_buff_num_available_rev() const noexcept;
    [[nodiscard]] constexpr std::size_t underlying_buff_num_available_fwd() const noexcept;

    constexpr const Dataset &dataset() const noexcept;

   private:
    void read_chunk_at_offset(std::size_t new_offset) const;

    [[nodiscard]] static constexpr auto make_end_iterator(const Dataset &dset) -> iterator;
  };
};
DISABLE_WARNING_POP

using DatasetMap = tsl::hopscotch_map<std::string, Dataset>;

}  // namespace coolerpp

#include "../../dataset_accessors_impl.hpp"
#include "../../dataset_impl.hpp"
#include "../../dataset_iterator_impl.hpp"
#include "../../dataset_read_impl.hpp"
#include "../../dataset_write_impl.hpp"<|MERGE_RESOLUTION|>--- conflicted
+++ resolved
@@ -55,15 +55,10 @@
 
   [[nodiscard]] static HighFive::DataSetCreateProps generate_default_dset_create_props(
       std::uint_fast8_t compression_lvl = DEFAULT_COMPRESSION_LEVEL,
-      std::size_t CHUNK_SIZE = DEFAULT_HDF5_CHUNK_SIZE);
+      std::size_t chunk_size = DEFAULT_HDF5_CHUNK_SIZE);
   [[nodiscard]] static HighFive::DataSetAccessProps generate_default_dset_access_props(
-<<<<<<< HEAD
-      std::size_t CHUNK_SIZE = DEFAULT_HDF5_CHUNK_SIZE,
-      std::size_t cache_size = DEFAULT_HDF5_CACHE_SIZE);
-=======
       std::size_t chunk_size = DEFAULT_HDF5_CHUNK_SIZE,
       std::size_t cache_size = DEFAULT_HDF5_LARGE_CACHE_SIZE, double w0 = DEFAULT_HDF5_CACHE_W0);
->>>>>>> 61ee09eb
 
   Dataset() = default;
   Dataset(RootGroup root_group, HighFive::DataSet dset);
