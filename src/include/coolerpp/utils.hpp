// Copyright (C) 2022 Roberto Rossini <roberros@uio.no>
//
// SPDX-License-Identifier: MIT

#pragma once

#include <cstdint>
#include <queue>
#include <string_view>
#include <utility>
#include <vector>

#include "coolerpp/coolerpp.hpp"

namespace coolerpp::utils {

enum class MergeStrategy { IN_MEMORY, PQUEUE };

/// Iterable of coolerpp::File or strings
template <typename Str>
void merge(Str first_file, Str last_file, std::string_view dest_uri,
           bool overwrite_if_exists = false, MergeStrategy strat = MergeStrategy::PQUEUE);

[[nodiscard]] bool equal(std::string_view uri1, std::string_view uri2,
                         bool ignore_attributes = true);
[[nodiscard]] bool equal(const File& clr1, const File& clr2, bool ignore_attributes = true);

namespace internal {

/// This class is basically a wrapper around a priority queue of objects of type Node
/// Node consist of a pixel and an index. The index represent from which iterator (i.e. file) the pixel was read.
/// This allows us to know from which iterator we should read the next pixel (i.e. the same iterator from which
/// the top pixel originated)
template <typename N>
class PixelMerger {
  struct Node {
    Pixel<N> pixel{};
    std::size_t i{};

    bool operator<(const Node& other) const noexcept;
    bool operator>(const Node& other) const noexcept;
    bool operator==(const Node& other) const noexcept;
    bool operator!=(const Node& other) const noexcept;
  };

  std::vector<Pixel<N>> _buffer{};
  std::priority_queue<Node, std::vector<Node>, std::greater<>> _pqueue{};
  using PixelIt = decltype(std::declval<File>().begin<N>());

  std::vector<PixelIt> _heads{};
  std::vector<PixelIt> _tails{};

 public:
  PixelMerger() = delete;
  explicit PixelMerger(const std::vector<File>& input_coolers);
  template <typename FileIt>
  PixelMerger(FileIt first_file, FileIt last_file);
  void merge(File& clr, MergeStrategy strat, std::size_t queue_capacity = 2'000'000,
             bool quiet = true);

 private:
  void replace_top_node(std::size_t i);
  [[nodiscard]] Pixel<N> next();
  void merge_pqueue(File& clr, std::size_t queue_capacity = 2'000'000, bool quiet = true);
  void merge_in_memory(File& clr, bool quiet = true);
};
<<<<<<< HEAD
}  // namespace internal
=======

[[nodiscard]] ValidationStatusCooler is_cooler(std::string_view uri);
[[nodiscard]] ValidationStatusCooler is_cooler(const HighFive::File& fp,
                                               std::string_view root_path = "/");
[[nodiscard]] ValidationStatusCooler is_cooler(const HighFive::Group& root_group);

[[nodiscard]] ValidationStatusMultiresCooler is_multires_file(std::string_view uri,
                                                              bool validate_resolutions = true,
                                                              std::int64_t min_version = 1);
[[nodiscard]] ValidationStatusMultiresCooler is_multires_file(const HighFive::File& fp,
                                                              bool validate_resolutions = true,
                                                              std::int64_t min_version = 1);

[[nodiscard]] ValidationStatusScool is_scool_file(std::string_view uri, bool validate_cells = true);
[[nodiscard]] ValidationStatusScool is_scool_file(const HighFive::File& fp,
                                                  bool validate_cells = true);

[[nodiscard]] std::vector<std::uint32_t> list_resolutions(std::string_view uri,
                                                          bool sorted = false);
>>>>>>> 230728cb

}  // namespace coolerpp::utils

#include "../../utils_equal_impl.hpp"
#include "../../utils_merge_impl.hpp"<|MERGE_RESOLUTION|>--- conflicted
+++ resolved
@@ -28,9 +28,9 @@
 namespace internal {
 
 /// This class is basically a wrapper around a priority queue of objects of type Node
-/// Node consist of a pixel and an index. The index represent from which iterator (i.e. file) the pixel was read.
-/// This allows us to know from which iterator we should read the next pixel (i.e. the same iterator from which
-/// the top pixel originated)
+/// Node consist of a pixel and an index. The index represent from which iterator (i.e. file) the
+/// pixel was read. This allows us to know from which iterator we should read the next pixel (i.e.
+/// the same iterator from which the top pixel originated)
 template <typename N>
 class PixelMerger {
   struct Node {
@@ -64,30 +64,7 @@
   void merge_pqueue(File& clr, std::size_t queue_capacity = 2'000'000, bool quiet = true);
   void merge_in_memory(File& clr, bool quiet = true);
 };
-<<<<<<< HEAD
 }  // namespace internal
-=======
-
-[[nodiscard]] ValidationStatusCooler is_cooler(std::string_view uri);
-[[nodiscard]] ValidationStatusCooler is_cooler(const HighFive::File& fp,
-                                               std::string_view root_path = "/");
-[[nodiscard]] ValidationStatusCooler is_cooler(const HighFive::Group& root_group);
-
-[[nodiscard]] ValidationStatusMultiresCooler is_multires_file(std::string_view uri,
-                                                              bool validate_resolutions = true,
-                                                              std::int64_t min_version = 1);
-[[nodiscard]] ValidationStatusMultiresCooler is_multires_file(const HighFive::File& fp,
-                                                              bool validate_resolutions = true,
-                                                              std::int64_t min_version = 1);
-
-[[nodiscard]] ValidationStatusScool is_scool_file(std::string_view uri, bool validate_cells = true);
-[[nodiscard]] ValidationStatusScool is_scool_file(const HighFive::File& fp,
-                                                  bool validate_cells = true);
-
-[[nodiscard]] std::vector<std::uint32_t> list_resolutions(std::string_view uri,
-                                                          bool sorted = false);
->>>>>>> 230728cb
-
 }  // namespace coolerpp::utils
 
 #include "../../utils_equal_impl.hpp"
