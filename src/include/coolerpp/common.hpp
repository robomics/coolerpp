// Copyright (C) 2022 Roberto Rossini <roberros@uio.no>
//
// SPDX-License-Identifier: MIT

#pragma once

#include <array>
#include <stdexcept>
#include <string_view>
#include <type_traits>
#include <utility>

namespace coolerpp {
// TODO generate with CMake
inline constexpr std::uint_fast8_t COOLERPP_MAJOR_VERSION{0};
inline constexpr std::uint_fast8_t COOLERPP_MINOR_VERSION{0};
inline constexpr std::uint_fast8_t COOLERPP_PATCH_VERSION{1};
inline constexpr std::string_view COOLERPP_VERSION_STR_SHORT{"v0.0.1"};
inline constexpr std::string_view COOLERPP_VERSION_STR_LONG{"coolerpp-v0.0.1"};

// Magic values
inline constexpr std::string_view COOL_MAGIC{"HDF5::Cooler"};
inline constexpr std::string_view MCOOL_MAGIC{"HDF5::MCOOL"};
inline constexpr std::string_view SCOOL_MAGIC{"HDF5::SCOOL"};

inline constexpr std::uint_fast8_t DEFAULT_COMPRESSION_LEVEL = 6;
<<<<<<< HEAD
inline constexpr std::size_t DEFAULT_HDF5_CHUNK_SIZE = 64ULL << 10U;                    // 64KB
inline constexpr std::size_t DEFAULT_HDF5_CACHE_SIZE = 4ULL << 20U;                     // 4MB
inline constexpr std::size_t DEFAULT_HDF5_DATASET_ITERATOR_BUFFER_SIZE = 32ULL << 10U;  // 32K
=======
inline constexpr std::size_t DEFAULT_HDF5_CHUNK_SIZE = 64ULL << 10U;         // 64KB
inline constexpr std::size_t DEFAULT_HDF5_SMALL_CACHE_SIZE = 1ULL << 20U;    // 1MB
inline constexpr std::size_t DEFAULT_HDF5_LARGE_CACHE_SIZE = 256ULL << 20U;  // 256MB
inline constexpr double DEFAULT_HDF5_CACHE_W0 = 0.75;
>>>>>>> 61ee09eb

// clang-format off
inline constexpr std::array<std::string_view, 4> MANDATORY_GROUP_NAMES{
    "chroms",
    "bins",
    "pixels",
    "indexes"
};

inline constexpr std::array<std::string_view, 10> MANDATORY_DATASET_NAMES{
    "chroms/name",
    "chroms/length",
    "bins/chrom",
    "bins/start",
    "bins/end",
    "pixels/bin1_id",
    "pixels/bin2_id",
    "pixels/count",
    "indexes/bin1_offset",
    "indexes/chrom_offset"
};
// clang-format on

namespace internal {
inline constexpr std::string_view SENTINEL_ATTR_NAME{"format-version"};
inline constexpr std::uint8_t SENTINEL_ATTR_VALUE{255};
}  // namespace internal

[[nodiscard]] constexpr bool ndebug_defined() noexcept {
#ifdef NDEBUG
  return true;
#else
  return false;
#endif
}

[[nodiscard]] constexpr bool ndebug_not_defined() noexcept { return !ndebug_defined(); }

#if defined(__GNUC__) || defined(__builtin_unreachable)
#define COOLERPP_UNREACHABLE_CODE __builtin_unreachable()
#elif defined(_MSC_VER)
#define COOLERPP_UNREACHABLE_CODE __assume(0)
#else
#define COOLERPP_UNREACHABLE_CODE
#endif

[[nodiscard]] constexpr bool noexcept_move_ctor() noexcept {
#if defined(__GNUC__) && !defined(__clang__)
  return __GNUC__ > 9;
#else
  return true;
#endif
}

[[nodiscard]] constexpr bool noexcept_move_assigment_op() noexcept {
#if defined(__GNUC__) && defined(__clang__)
  return __clang_major__ > 8;
#else
  return noexcept_move_ctor();
#endif
}

[[noreturn]] inline void unreachable_code() {
  if constexpr (ndebug_not_defined()) {
    throw std::logic_error("Unreachable code");
  }
  COOLERPP_UNREACHABLE_CODE;
}

struct identity {
  template <typename T>
  [[nodiscard]] constexpr T &&operator()(T &&a) const noexcept {
    return std::forward<T>(a);
  }
  using is_transparent = void;
};

// to avoid useless casts (see https://github.com/nlohmann/json/issues/2893#issuecomment-889152324)
template <typename T, typename U>
[[maybe_unused]] [[nodiscard]] constexpr T conditional_static_cast(U value) {
  if constexpr (std::is_same_v<T, U>) {
    return value;
  } else {
    return static_cast<T>(value);
  }
}

// helper function to construct unique/shared ptr with a custom deleter fx
template <auto fn>
struct DeleterFromFn {
  template <typename T>
  constexpr void operator()(T *arg) const {
    fn(arg);
  }
};

// metaprogramming stuff

template <typename T>
struct remove_cvref {
  using type = typename std::remove_cv<typename std::remove_reference<T>::type>::type;
};

template <typename T>
using remove_cvref_t = typename remove_cvref<T>::type;

template <typename T>
struct is_string
    : public std::disjunction<std::is_same<char *, typename std::decay_t<T>>,
                              std::is_same<const char *, typename std::decay_t<T>>,
                              std::is_same<std::string, typename std::decay_t<T>>,
                              std::is_same<std::string_view, typename std::decay_t<T>>> {};

template <typename T>
constexpr bool is_string_v = is_string<T>::value;

template <typename Operation, typename Operand>
struct is_unary_operation : public std::is_invocable<Operation, Operand> {};

template <typename Operation, typename Operand>
constexpr bool is_unary_operation_v = is_unary_operation<Operation, Operand>::value;

namespace internal {
// Adapted from https://stackoverflow.com/a/29634934
// clang-format off
template <typename T>
auto is_iterable_impl(int)
    -> decltype(std::begin(std::declval<T &>()) != std::end(std::declval<T &>()),  // begin/end and operator !=
                void(),                                                            // Handle evil operator ,
                ++std::declval<decltype(std::begin(std::declval<T &>())) &>(),     // operator ++
                void(*std::begin(std::declval<T &>())),                            // operator*
                std::true_type{});
// clang-format on

template <typename T>
std::false_type is_iterable_impl(...);
}  // namespace internal

template <typename T, typename = void>
struct is_iterable : std::false_type {};

// clang-format off
template <typename T>
struct is_iterable<T, std::void_t<decltype(internal::is_iterable_impl<T>(0))>>
    : std::true_type {};
// clang-format on

template <typename T>
constexpr bool is_iterable_v = is_iterable<T>::value;

template <typename Operation, typename It, typename = void>
constexpr bool is_unary_operation_on_iterator = false;

template <typename Operation, typename It>
constexpr bool is_unary_operation_on_iterator<
    Operation, It,
    std::void_t<std::disjunction<is_iterable<It>, std::is_pointer<It>>,
                is_unary_operation<Operation, decltype(*std::declval<It>())>>> = true;
}  // namespace coolerpp<|MERGE_RESOLUTION|>--- conflicted
+++ resolved
@@ -24,16 +24,11 @@
 inline constexpr std::string_view SCOOL_MAGIC{"HDF5::SCOOL"};
 
 inline constexpr std::uint_fast8_t DEFAULT_COMPRESSION_LEVEL = 6;
-<<<<<<< HEAD
 inline constexpr std::size_t DEFAULT_HDF5_CHUNK_SIZE = 64ULL << 10U;                    // 64KB
-inline constexpr std::size_t DEFAULT_HDF5_CACHE_SIZE = 4ULL << 20U;                     // 4MB
+inline constexpr double DEFAULT_HDF5_CACHE_W0 = 0.75;
+inline constexpr std::size_t DEFAULT_HDF5_SMALL_CACHE_SIZE = 1ULL << 20U;               // 1MB
+inline constexpr std::size_t DEFAULT_HDF5_LARGE_CACHE_SIZE = 4ULL << 20U;               // 4MB
 inline constexpr std::size_t DEFAULT_HDF5_DATASET_ITERATOR_BUFFER_SIZE = 32ULL << 10U;  // 32K
-=======
-inline constexpr std::size_t DEFAULT_HDF5_CHUNK_SIZE = 64ULL << 10U;         // 64KB
-inline constexpr std::size_t DEFAULT_HDF5_SMALL_CACHE_SIZE = 1ULL << 20U;    // 1MB
-inline constexpr std::size_t DEFAULT_HDF5_LARGE_CACHE_SIZE = 256ULL << 20U;  // 256MB
-inline constexpr double DEFAULT_HDF5_CACHE_W0 = 0.75;
->>>>>>> 61ee09eb
 
 // clang-format off
 inline constexpr std::array<std::string_view, 4> MANDATORY_GROUP_NAMES{
