--- conflicted
+++ resolved
@@ -146,17 +146,12 @@
 inline bool BinTable::operator!=(const BinTable &other) const { return !(*this == other); }
 
 inline BinTable BinTable::subset(const Chromosome &chrom) const {
-<<<<<<< HEAD
-  const auto &chrom_ = this->_chroms.at(chrom.id());  // Throw exception in case chrom is not valid
-  return {ChromosomeSet{chrom_}, this->_bin_size};
-=======
   if constexpr (ndebug_not_defined()) {
     if (!this->_chroms.contains(chrom)) {
       throw std::out_of_range(fmt::format(FMT_STRING("chromosome \"{}\" not found"), chrom.name()));
     }
   }
   return {ChromosomeSet{chrom}, this->_bin_size};
->>>>>>> 5e4c8a8d
 }
 inline BinTable BinTable::subset(std::string_view chrom_name) const {
   return this->subset(this->_chroms.at(chrom_name));
@@ -178,12 +173,7 @@
   const auto bin1_id = this->at(chrom, start).id();
   const auto bin2_id = this->at(chrom, end - (std::min)(end, 1U)).id();
 
-<<<<<<< HEAD
-  return std::make_pair(std::next(this->begin(), static_cast<std::ptrdiff_t>(bin1_id)),
-                        std::next(this->begin(), static_cast<std::ptrdiff_t>(bin2_id + 1)));
-=======
   return std::make_pair(this->begin() + bin1_id, this->begin() + bin2_id + 1);
->>>>>>> 5e4c8a8d
 }
 inline auto BinTable::find_overlap(std::string_view chrom_name, std::uint32_t start,
                                    std::uint32_t end) const
